--- conflicted
+++ resolved
@@ -19,21 +19,12 @@
  */
 class TPENLineHistory extends HTMLElement {
     constructor() {
-<<<<<<< HEAD
         super()
         this.attachShadow({ mode: 'open' })
         this.currentLine = null
         this.historyData = []
         this.rerumHistoryData = null
         this.historyGraph = null
-=======
-        super();
-        this.attachShadow({ mode: 'open' });
-        this.currentLine = null;
-        this.historyData = [];
-        this.rerumHistoryData = null;
-        this.historyGraph = null;
->>>>>>> f7add55e
     }
 
     connectedCallback() {
@@ -63,13 +54,8 @@
     setupEventListeners() {
         // Listen for active line changes from TPEN.eventDispatcher
         TPEN.eventDispatcher.on('tpen-set-line', (event) => {
-<<<<<<< HEAD
             this.handleLineChange(event.detail)
         })
-=======
-            this.handleLineChange(event.detail);
-        });
->>>>>>> f7add55e
     }
 
     /**
@@ -77,15 +63,9 @@
      * @param {Object} lineData - The line data from the event
      */
     async handleLineChange(lineData) {
-<<<<<<< HEAD
         if (!lineData) return
 
         this.currentLine = lineData
-=======
-        if (!lineData) return;
-
-        this.currentLine = lineData;
->>>>>>> f7add55e
 
         // Fetch history for this line
         await this.fetchLineHistory(lineData)
@@ -93,71 +73,6 @@
     }
 
     // tpen-transcription-line-save-success event when a line is updated
-<<<<<<< HEAD
-
-    /**
-     * Fetch the history for a given line using RerumHistoryData
-     * @param {Object} lineData - The line data object
-     */
-    async fetchLineHistory(lineData) {
-        const uri = lineData.uri ?? lineData['@id']
-        
-        // No URI, just show current state
-        if (!uri) {
-            this.historyData = [lineData]
-            this.historyGraph = null
-            return
-        }
-
-        // If the line has a URI, fetch its history using RerumHistoryData
-        try {
-            // Clean up previous history data instance
-            if (this.rerumHistoryData) {
-                this.rerumHistoryData.abort()
-            }
-
-            this.rerumHistoryData = new RerumHistoryData(uri)
-            await this.rerumHistoryData.fetch()
-
-            this.historyData = this.rerumHistoryData.getItems()
-            this.historyGraph = this.rerumHistoryData.getGraph()
-
-            // Sort by timestamp (most recent first) if we don't have graph structure
-            if (this.historyData.length > 0) {
-                this.historyData.sort((a, b) => {
-                    const timestampA = this.getTimestamp(a)
-                    const timestampB = this.getTimestamp(b)
-                    return timestampB - timestampA
-                })
-            }
-        } catch (error) {
-            console.warn('Could not fetch line history with RerumHistoryData:', error)
-            // Fallback to simple array with current line
-            this.historyData = [lineData]
-            this.historyGraph = null
-        }
-    }
-
-    /**
-     * Extract timestamp from a line object using RERUM heuristics
-     * @param {Object} line - The line object
-     * @returns {Number} Timestamp in milliseconds
-     */
-    getTimestamp(line) {
-        const createdAt = line?.__rerum?.createdAt ?? line?.createdAt ?? line?.modified ?? line?.created ?? line?.timestamp
-        const isOverwritten = line?.__rerum?.isOverwritten ?? line?.isOverwritten
-
-        const timestamps = [createdAt, isOverwritten].filter(Boolean).map(ts => {
-            if (typeof ts === 'string') {
-                const date = new Date(ts)
-                return isNaN(date.getTime()) ? null : date.getTime()
-            }
-            if (typeof ts === 'number') return ts
-            return null
-        }).filter(t => t !== null)
-
-        return timestamps.length > 0 ? Math.max(...timestamps) : 0
-=======
 
     /**
      * Fetch the history for a given line using RerumHistoryData
@@ -198,7 +113,55 @@
             this.historyData = [lineData];
             this.historyGraph = null;
         }
->>>>>>> f7add55e
+
+        // If the line has a URI, fetch its history using RerumHistoryData
+        try {
+            // Clean up previous history data instance
+            if (this.rerumHistoryData) {
+                this.rerumHistoryData.abort()
+            }
+
+            this.rerumHistoryData = new RerumHistoryData(uri)
+            await this.rerumHistoryData.fetch()
+
+            this.historyData = this.rerumHistoryData.getItems()
+            this.historyGraph = this.rerumHistoryData.getGraph()
+
+            // Sort by timestamp (most recent first) if we don't have graph structure
+            if (this.historyData.length > 0) {
+                this.historyData.sort((a, b) => {
+                    const timestampA = this.getTimestamp(a)
+                    const timestampB = this.getTimestamp(b)
+                    return timestampB - timestampA
+                })
+            }
+        } catch (error) {
+            console.warn('Could not fetch line history with RerumHistoryData:', error)
+            // Fallback to simple array with current line
+            this.historyData = [lineData]
+            this.historyGraph = null
+        }
+    }
+
+    /**
+     * Extract timestamp from a line object using RERUM heuristics
+     * @param {Object} line - The line object
+     * @returns {Number} Timestamp in milliseconds
+     */
+    getTimestamp(line) {
+        const createdAt = line?.__rerum?.createdAt ?? line?.createdAt ?? line?.modified ?? line?.created ?? line?.timestamp
+        const isOverwritten = line?.__rerum?.isOverwritten ?? line?.isOverwritten
+
+        const timestamps = [createdAt, isOverwritten].filter(Boolean).map(ts => {
+            if (typeof ts === 'string') {
+                const date = new Date(ts)
+                return isNaN(date.getTime()) ? null : date.getTime()
+            }
+            if (typeof ts === 'number') return ts
+            return null
+        }).filter(t => t !== null)
+
+        return timestamps.length > 0 ? Math.max(...timestamps) : 0
     }
 
     /**
@@ -232,41 +195,24 @@
         if (line.body) {
             // If body is an object with value property (IIIF TextualBody)
             if (typeof line.body === 'object' && line.body.value) {
-<<<<<<< HEAD
                 return line.body.value
-=======
-                return line.body.value;
->>>>>>> f7add55e
             }
             // If body is an array, look for TextualBody with value
             if (Array.isArray(line.body)) {
                 for (const bodyItem of line.body) {
-<<<<<<< HEAD
                     if (bodyItem?.value) {
                         return bodyItem.value
-=======
-                    if (bodyItem && typeof bodyItem === 'object' && bodyItem.value) {
-                        return bodyItem.value;
->>>>>>> f7add55e
                     }
                 }
             }
             // If body is a string
             if (typeof line.body === 'string') {
-<<<<<<< HEAD
                 return line.body
-=======
-                return line.body;
->>>>>>> f7add55e
             }
         }
 
         // Support various other text property names
-<<<<<<< HEAD
         return line.text ?? line.content ?? line['cnt:chars'] ?? line.value ?? ''
-=======
-        return line.text || line.content || line['cnt:chars'] || line.value || '';
->>>>>>> f7add55e
     }
 
     /**
@@ -279,16 +225,6 @@
         const target = line.target ?? line.on
         if (target?.selector?.value) {
             // Handle IIIF selector format
-<<<<<<< HEAD
-            // xywh format: xywh=pixel:x,y,w,h or xywh=x,y,w,h
-            const match = target.selector.value.match(/xywh=(?:pixel:)?(\d+),(\d+),(\d+),(\d+)/)
-            if (match) {
-                return {
-                    x: parseInt(match[1]),
-                    y: parseInt(match[2]),
-                    width: parseInt(match[3]),
-                    height: parseInt(match[4])
-=======
             if (target.selector) {
                 const selector = target.selector;
                 if (selector.value) {
@@ -302,7 +238,6 @@
                             height: parseInt(match[4])
                         };
                     }
->>>>>>> f7add55e
                 }
             }
         }
@@ -486,17 +421,10 @@
      * @returns {Boolean} True if boxes are different
      */
     boundingChanged(box1, box2) {
-<<<<<<< HEAD
         if (!box1 && !box2) return false
         if (!box1 || !box2) return true
         return box1.x !== box2.x || box1.y !== box2.y ||
             box1.width !== box2.width || box1.height !== box2.height
-=======
-        if (!box1 && !box2) return false;
-        if (!box1 || !box2) return true;
-        return box1.x !== box2.x || box1.y !== box2.y ||
-            box1.width !== box2.width || box1.height !== box2.height;
->>>>>>> f7add55e
     }
 
     /**
@@ -661,17 +589,10 @@
         `
 
         let content = ''
-
-<<<<<<< HEAD
-=======
-        let content = '';
-
->>>>>>> f7add55e
         if (!this.currentLine || this.historyData.length === 0) {
             content = `<div class="no-line">Select a line to view its history</div>`
         } else {
             // Get IIIF context for the container
-<<<<<<< HEAD
             const iiifContext = this.getIIIFContext()
 
             const historyItems = this.historyData.map((item, index) => {
@@ -679,20 +600,10 @@
                 const bounding = this.getLineBounding(item)
                 const timestamp = this.getTimestamp(item)
                 const isLatest = index === 0
-=======
-            const iiifContext = this.getIIIFContext();
-
-            const historyItems = this.historyData.map((item, index) => {
-                const text = this.getLineText(item);
-                const bounding = this.getLineBounding(item);
-                const timestamp = this.getTimestamp(item);
-                const isLatest = index === 0;
->>>>>>> f7add55e
 
                 // Check if bounding changed from previous version
                 const prevBounding = index < this.historyData.length - 1
                     ? this.getLineBounding(this.historyData[index + 1])
-<<<<<<< HEAD
                     : null
                 const boundingChanged = this.boundingChanged(bounding, prevBounding)
 
@@ -702,17 +613,6 @@
                 const lineId = item['@id'] ?? item.id ?? item._id
 
                 let boundingHtml = ''
-=======
-                    : null;
-                const boundingChanged = this.boundingChanged(bounding, prevBounding);
-
-                // Get version ID for better identification
-                const versionId = item['@id'] || item.id || item._id || `version-${index}`;
-                const shortId = versionId.includes('/') ? versionId.split('/').pop() : versionId;
-                const lineId = item['@id'] || item.id || item._id;
-
-                let boundingHtml = '';
->>>>>>> f7add55e
                 if (bounding) {
                     boundingHtml = `
                         <div class="bounding-info">
@@ -804,11 +704,7 @@
                             <span class="version-id" title="${versionId}">(${shortId})</span>
                             <span class="timestamp" title="${this.formatTimeAgo(timestamp)}">${this.formatTimestamp(timestamp)}</span>
                         </div>
-<<<<<<< HEAD
                         <div class="history-text ${text ? '' : 'empty'}">${text ?? '(empty)'}</div>
-=======
-                        <div class="history-text ${text ? '' : 'empty'}">${text || '(empty)'}</div>
->>>>>>> f7add55e
                         ${boundingHtml}
                         ${imageHtml}
                     </li>
@@ -832,11 +728,7 @@
             <div class="history-container">
                 ${content}
             </div>
-<<<<<<< HEAD
         `
-=======
-        `;
->>>>>>> f7add55e
     }
 }
 
